--- conflicted
+++ resolved
@@ -17,16 +17,6 @@
 from ..externals.joblib import cpu_count
 
 
-<<<<<<< HEAD
-__all__ = ["murmurhash3_32", "as_float_array", "check_arrays", "safe_asarray",
-           "assert_all_finite", "array2d", "atleast2d_or_csc",
-           "atleast2d_or_csr",
-           "warn_if_not_float",
-           "check_random_state",
-           "compute_class_weight",
-           "minimum_spanning_tree",
-           "column_or_1d", "safe_indexing"]
-=======
 __all__ = ["murmurhash3_32", "as_float_array",
            "assert_all_finite", "check_array",
            "warn_if_not_float",
@@ -35,7 +25,6 @@
            "column_or_1d", "safe_indexing",
            "check_consistent_length", "check_X_y", 'indexable',
            "check_symmetric"]
->>>>>>> 09dc09a1
 
 
 class deprecated(object):
@@ -158,10 +147,6 @@
     indices : array-like, list
         Indices according to which X will be subsampled.
     """
-<<<<<<< HEAD
-    if hasattr(X, "shape"):
-        return X[indices]
-=======
     if hasattr(X, "iloc"):
         # Pandas Dataframes and Series
         return X.iloc[indices]
@@ -172,7 +157,6 @@
             return X.take(indices, axis=0)
         else:
             return X[indices]
->>>>>>> 09dc09a1
     else:
         return [X[idx] for idx in indices]
 
