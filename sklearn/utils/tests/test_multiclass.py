--- conflicted
+++ resolved
@@ -29,17 +29,6 @@
 from sklearn.utils.multiclass import is_sequence_of_sequences
 from sklearn.utils.multiclass import type_of_target
 from sklearn.utils.multiclass import class_distribution
-
-
-class NotAnArray(object):
-    """An object that is convertable to an array. This is useful to
-    simulate a Pandas timeseries."""
-
-    def __init__(self, data):
-        self.data = data
-
-    def __array__(self):
-        return self.data
 
 
 class NotAnArray(object):
@@ -301,19 +290,6 @@
                  np.asarray(example).ndim == 2 and
                  np.asarray(example).dtype.kind in 'biuf' and
                  np.asarray(example).shape[1] > 0)):
-<<<<<<< HEAD
-                    examples_sparse = [sparse_matrix(example)
-                                       for sparse_matrix in [coo_matrix,
-                                                             csc_matrix,
-                                                             csr_matrix,
-                                                             dok_matrix,
-                                                             lil_matrix]]
-                    for exmpl_sparse in examples_sparse:
-                        sparse_assert_(is_label_indicator_matrix(exmpl_sparse),
-                                       msg=('is_label_indicator_matrix(%r)'
-                                       ' should be %s')
-                                       % (exmpl_sparse, sparse_exp))
-=======
                 examples_sparse = [sparse_matrix(example)
                                    for sparse_matrix in [coo_matrix,
                                                          csc_matrix,
@@ -325,7 +301,6 @@
                                    msg=('is_label_indicator_matrix(%r)'
                                    ' should be %s')
                                    % (exmpl_sparse, sparse_exp))
->>>>>>> 09dc09a1
 
             # Densify sparse examples before testing
             if issparse(example):
