--- conflicted
+++ resolved
@@ -217,16 +217,10 @@
             n_init = 1
 
     # precompute squared norms of data points
-<<<<<<< HEAD
     x_squared_norms = _squared_norms(X)
-=======
-    x_squared_norms = X.copy()
-    x_squared_norms **= 2
-    x_squared_norms = x_squared_norms.sum(axis=1)
 
     best_labels, best_inertia, best_centers = None, None, None
 
->>>>>>> 231057b5
     for it in range(n_init):
         # init
         centers = _init_centroids(X, k, init, random_state=random_state,
