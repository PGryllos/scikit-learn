--- conflicted
+++ resolved
@@ -202,10 +202,6 @@
 
     # prepare the main fields
     parent = np.arange(n_nodes, dtype=np.intp)
-<<<<<<< HEAD
-    heights = np.zeros(n_nodes)
-=======
->>>>>>> bc8666f6
     used_node = np.ones(n_nodes, dtype=bool)
     children = []
 
